--- conflicted
+++ resolved
@@ -21,8 +21,4 @@
 [ProjectionPropagation]
 temperature = 293K
 
-<<<<<<< HEAD
-#PASS Found MC particle -11 crossing detector from (440um,880um,-200um) to (459.723um,923.833um,200um) (local coordinates)
-=======
-#PASS Found MC particle -11 crossing detector mydetector from (440um,880um,-200um) to (419.57um,862.241um,200um) (local coordinates)
->>>>>>> b68d17a3
+#PASS Found MC particle -11 crossing detector mydetector from (440um,880um,-200um) to (419.57um,862.241um,200um) (local coordinates)