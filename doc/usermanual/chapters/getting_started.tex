\section{Getting Started}

This Getting Started guide is written with a default installation in mind, meaning that some parts may not apply if a custom installation was used.
When the \textit{allpix} binary is used, this refers to the executable installed in \text{bin/allpix} in your installation path.
Remember that before running any \apsq simulation, ROOT and likely Geant4 should be initialized.
Refer to Section~\ref{sec:initialize_dependencies} on instructions how to load these libraries.

\subsection{Configuration Files}
\label{sec:configuration_files}
The framework is configured with simple human-readable configuration files.
The configuration format is described in detail in Section~\ref{sec:config_file_format}.
The configuration consists of several section headers within $[$ and $]$ brackets and a section without header at the start.
Every section contain a set of key/value pairs separated by the \texttt{=} character.
Comments are indicated using the has symbol (\texttt{\#}).

The framework has the following three required layers of configuration files:
\begin{itemize}
\item The \textbf{main} configuration: The most important configuration file and the file that is passed directly to the binary.
Contains both the global framework configuration and the list of modules to instantiate together with their configuration.
An example can be found in the repository at \textit{etc/example.conf}.
More details and a more thorough example are found in Section~\ref{sec:main_config}.
\item The \textbf{detector} configuration passed to the framework to determine the geometry.
Describes the detector setup, containing the position, orientation and model type of all detectors.
An example is available in the repository at \textit{etc/example\_detector.conf}.
Introduced in Section~\ref{sec:detector_config}.
\item The detector \textbf{models} configuration.
Contain the parameters describing a particular type of detector.
Several models are already provided by the framework, but new types of detectors can easily be added.
See \textit{models/test.conf} in the repository for an example.
Please refer to Section~\ref{sec:adding_detector_model} for more details about adding new models.
\end{itemize}

In the following paragraphs, the available types and the unit system are explained and an introduction to the different configuration files is given.

\subsubsection{Parsing types and units}
\label{sec:config_values}
The \apsq framework supports the use of a variety of types for all configuration values.
The module specifies how the value type should be interpreted.
An error will be raised if either the key is not specified in the configuration file, the conversion to the desired type is not possible, or if the given value is outside the domain of possible options.
Please refer to the module documentation in Section~\ref{sec:modules} for the list of module parameters and their types.
Parsing the value roughly follows common-sense (more details can be found in Section~\ref{sec:accessing_parameters}).
A few special rules do apply:
\begin{itemize}
\item If the value is a \textbf{string}, it may be enclosed by a single pair of double quotation marks (\texttt{"}), which are stripped before passing the value to the modules.
If the string is not enclosed by quotation marks, all whitespace before and after the value is erased.
If the value is an array of strings, the value is split at every whitespace or comma (\texttt{'}) that is not enclosed in quotation marks.
\item If the value is a \textbf{boolean}, either numerical (\texttt{0}, \texttt{1}) or textual (\texttt{false}, \texttt{true}) representations are accepted.
\item If the value is a \textbf{relative path}, that path will be made absolute by adding the absolute path of the directory that contains the configuration file where the key is defined.
\item If the value is an \textbf{arithmetic} type, it may have a suffix indicating the unit.
The list of base units is shown in Table~\ref{tab:units}.
\end{itemize}

\begin{warning}
  If no units are specified, values will always be interpreted in the base units of the framework.
  In some cases this can lead to unexpected results.
  E.g. specifying a bias voltage as \texttt{bias\_voltage = 50} results in an applied voltage of \SI{50}{\mega\volt}.
  Therefore it is \textbf{strongly recommended} to always specify units in the configuration files.
\end{warning}

The internal base units of the framework are not chosen for user convenience but for maximum precision of the calculations and in order to avoid the necessity of conversions in the code.

\begin{table}[tbp]
\centering
\caption{List of units supported by \apsq}
\label{tab:units}
\begin{tabular}{|l|l|l|}
\hline
\textbf{Quantity}                 & \textbf{Default unit}                   & \textbf{Auxiliary units} \\ \hline
\multirow{6}{*}{\textit{Length}}  & \multirow{6}{*}{mm (millimeter)}        & nm (nanometer)           \\ \cline{3-3}
                                  &                                         & um (micrometer)          \\ \cline{3-3}
                                  &                                         & cm (centimeter)          \\ \cline{3-3}
                                  &                                         & dm (decimeter)           \\ \cline{3-3}
                                  &                                         & m (meter)                \\ \cline{3-3}
                                  &                                         & km (kilometer)           \\ \hline
\multirow{4}{*}{\textit{Time}}    & \multirow{4}{*}{ns (nanosecond)}        & ps (picosecond)          \\ \cline{3-3}
                                  &                                         & us (microsecond)         \\ \cline{3-3}
                                  &                                         & ms (millisecond)         \\ \cline{3-3}
                                  &                                         & s (second)               \\ \hline
\multirow{4}{*}{\textit{Energy}}  & \multirow{4}{*}{MeV (megaelectronvolt)} & eV (electronvolt)        \\ \cline{3-3}
                                  &                                         & keV (kiloelectronvolt)   \\ \cline{3-3}
                                  &                                         & GeV (gigaelectronvolt)   \\ \hline
\textit{Temperature}              & K (kelvin)                              &                          \\ \hline
\textit{Charge}                   & e (elementary charge)                   & C (coulomb)              \\ \hline
\multirow{2}{*}{\textit{Voltage}} & \multirow{2}{*}{MV (megavolt)}          & V (volt)                 \\ \cline{3-3}
                                  &                                         & kV (kilovolt)            \\ \hline
\textit{Angle}                    & rad (radian)                            & deg (degree)             \\ \hline
\end{tabular}
\end{table}

Combinations of base units can be specified by using the multiplication sign \texttt{*} and the division sign \texttt{/} that are parsed in linear order (thus $\frac{V m}{s^2}$ should be specified as $V*m/s/s$).
The framework assumes the default units (as given in Table~\ref{tab:units}) if the unit is not explicitly specified.
It is recommended to always specify the unit explicitly for all parameters that are not dimensionless as well as for angles.

Examples of specifying key/values pairs of various types are given below:
\begin{minted}[frame=single,framesep=3pt,breaklines=true,tabsize=2,linenos]{ini}
# All whitespace at the front and back is removed
first_string =   string_without_quotation
# All whitespace within the quotation marks is preserved
second_string = "  string with quotation marks  "
# Keys are split on whitespace and commas
string_array = "first element" "second element","third element"
# Integer and floats can be specified in standard formats
int_value = 42
float_value = 123.456e9
# Units can be passed to arithmetic type
energy_value = 1.23MeV
time_value = 42ns
# Units are combined in linear order
acceleration_value = 1.0m/s/s
# Thus the quantity below is the same as 1.0deg*kV*K/m/s
random_quantity = 1.0deg*kV/m/s*K
# Relative paths are expanded to absolute
# Path below will be /home/user/test if the config file is in /home/user
output_path = "test"
# Booleans can be represented in numerical or textual style
my_switch = true
my_other_switch = 0
\end{minted}

\subsubsection{Main configuration}
\label{sec:main_config}
The main configuration consists of a set of sections specifying the modules used.
All modules are executed in the \emph{linear} order in which they are defined.
There are a few section names which have a special meaning in the main configuration, namely the following:
\begin{itemize}
\item The \textbf{global} (framework) header sections: These are all zero-length section headers (including the one at the beginning of the file) and all sections marked with the header \texttt{[AllPix]} (case-sensitive).
These are combined and accessed together as the global configuration, which contain all parameters of the framework itself (see Section~\ref{sec:framework_parameters} for details).
All key-value pairs defined in this section are also inherited by all individual configurations as long the key is not defined in the module configuration itself.
\item The \textbf{ignore} header sections: All sections with name \texttt{[Ignore]} are ignored.
Key-value pairs defined in the section as well as the section itself are being discarded by the parser.
These section headers are useful for quickly enabling and disabling individual modules by replaing their actual name by an ignore section header.
\end{itemize}

All other section headers are used to instantiate modules.
Installed modules are loaded automatically.
If problems arise please review the loading rules described in Section~\ref{sec:module_instantiation}.

Modules can be specified multiple times in the configuration files, but it depends on their type and configuration if this allowed.
The type of the module determines how the module is instantiated:
\begin{itemize}
\item If the module is \textbf{unique}, it is instantiated only a single time irrespective of the amount of detectors.
These kind of modules should only appear once in the whole configuration file unless a different inputs and outputs are used as explained in Section~\ref{sec:redirect_module_input_outputs}.
\item If the module is \textbf{detector}-specific, it is instantiated once for every detector it is configured to run on.
By default, an instantiation is created for all detectors defined in the detector configuration file (see Section~\ref{sec:detector_config}, lowest priority) unless one or both of the following parameters are specified:
\begin{itemize}
\item \textbf{name}: An array of detector names the module should be executed for.
Replaces all global and type-specific modules of the same kind (highest priority).
\item \textbf{type}: An array of detector type the module should be executed for.
Instantiated after considering all detectors specified by the name parameter above.
Replaces all global modules of the same kind (medium priority).
\end{itemize}
Within the same module, the order of the individual instances in the configuration file is irrelevant.
\end{itemize}

A valid example configuration using the detector configuration above could be:
\begin{minted}[frame=single,framesep=3pt,breaklines=true,tabsize=2,linenos]{ini}
# Key is part of the empty section and therefore the global configuration
string_value = "example1"
# The location of the detector configuration is a global parameter
detectors_file = "manual_detector.conf"
# The AllPix section is also considered global and merged with the above
[AllPix]
another_random_string = "example2"

# First run a unique module
[MyUniqueModule]
# This module takes no parameters
# [MyUniqueModule] cannot be instantiated another time

# Then run detector modules on different detectors
# First run a module on the detector of type Timepix
[MyDetectorModule]
type = "timepix"
int_value = 1
# Replace the module above for `dut` with a specialized version
#   this does not inherit any parameters from earlier modules
[MyDetectorModule]
name = "dut"
int_value = 2
# Run the module on the remaining unspecified detector (`telescope1`)
[MyDetectorModule]
# int_value is not specified, so it uses the default value
\end{minted}

This configuration can however not be executed in practice because MyUniqueModule and MyDetectorModule do not exist.
In the following paragraphs, a fully functional albeit simple configuration file with valid configuration including a detector configuration is presented.

\subsubsection{Detector configuration}
\label{sec:detector_config}
The detector configuration consist of a set of sections describing the detectors in the setup.
Each section starts with a header describing the name used to identify the detector.
All names have to be unique, thus using the same detector name multiple times is not possible.
Every detector should contain all of the following parameters:
\begin{itemize}
\item A string referring to the \textbf{type} of the detector model.
The model should exist in the search path described in Section~\ref{sec:detector_models}.
\item The 3D \textbf{position} in the world frame in the order x, y, z.
See Section~\ref{sec:models_geometry} for details.
\item The \textbf{orientation} specified as Z-X-Z extrinsic Euler angle.
This means the detector is rotated first around the world's Z-axis, then around the world's X-axis and then again around the global Z-axis.
See Section~\ref{sec:models_geometry} for details.
\end{itemize}
Furthermore it is possible to specialize certain parameters of the detector models, which is explained in more detail in Section~\ref{sec:detector_models}.
This allows to quickly adapt e.g. the sensor thickness of a certain detector without altering the actual detector model file.

\begin{figure}[t]
  \centering
  \includegraphics[width=0.6\textwidth]{telescope.png}
  \caption{Visualization of a particle passing through the telescope setup defined in the detector configuration file}
  \label{fig:telescope}
\end{figure}

An example configuration file of one test detector and two Timepix~\cite{timepix} models is:
\inputminted[frame=single,framesep=3pt,breaklines=true,tabsize=2,linenos]{ini}{../../etc/manual_detector.conf}
Figure~\ref{fig:telescope} shows a visualization of the setup described in the file.
This configuration is used in the rest of this chapter for explaining concepts.


\subsection{Framework parameters}
\label{sec:framework_parameters}
The \apsq framework provides a set of global parameters which control and alter its behavior:
\begin{itemize}
<<<<<<< HEAD
\item \textbf{detectors\_file}: Location of the file describing the detector configuration (introduced in Section \ref{sec:detector_config}). The only \underline{required} global parameter: the framework will fail if it is not specified.
\item \textbf{number\_of\_events}: Determines the total number of events the framework should simulate. Equivalent to the amount of times the modules are run. Defaults to one (simulating a single event).
\item \textbf{log\_level}: Specifies the minimum log level which should be written. Possible values include \texttt{FATAL}, \texttt{STATUS}, \texttt{ERROR}, \texttt{WARNING}, \texttt{INFO} and \texttt{DEBUG}, where all options are case-insensitive. Defaults to the \texttt{INFO} level. More details and information about the log levels and changing it for a particular module can be found in Section \ref{sec:logging_verbosity}. Can be overwritten by the \texttt{-v} parameter on the command line.
\item \textbf{log\_format}: Determines the format to display. Possible options include \texttt{SHORT}, \texttt{DEFAULT} and \texttt{LONG}, where all options are case-insensitive. More information again in Section \ref{sec:logging_verbosity}.
\item \textbf{log\_file}: File where output should be written to besides standard output (usually the terminal). Only writes to standard output if this option is not provided. Another (additional) location to write to can be specified on the command line using the \texttt{-l} parameter.
\item \textbf{output\_directory}: Directory to write all output files into. Extra directories are created for all the module instantiations. This directory also contains the \textbf{root\_file} parameter described after. Defaults to the current working directory with the subdirectory \textit{output/} attached.
\item \textbf{root\_file}: Location relative to the \textbf{output\_directory}, where the ROOT output data of all modules will be written to. Default value is \textit{modules.root}. The directories will be created automatically for all the module instantiations in this ROOT file.
\item \textbf{random\_seed}: Seed to use for the global random seed generator used to initialize the seeds for the module instantiations. A random seed from multiple entropy sources will be generated if the parameter is not specified. Can be used to reproduce an earlier simulation run.
\item \textbf{library\_directories}: Additional directories to search for libraries, before searching the default paths. See Section \ref{sec:module_instantiation} for details.
\item \textbf{model\_path}: Additional files or directories from which detector models should be read besides the standard search locations. Refer to Section \ref{sec:detector_models} for more information.
\item \textbf{workers}: Number of worker threads to use for parallel execution (including the main thread, thus should always be strictly more than zero). Defaults to the hardware concurrency of the machine if available or one otherwise.
=======
\item \textbf{\texttt{detectors\_file}}: Location of the file describing the detector configuration (introduced in Section~\ref{sec:detector_config}).
The only \underline{required} global parameter: the framework will fail if it is not specified.
\item \textbf{\texttt{number\_of\_events}}: Determines the total number of events the framework should simulate.
Equivalent to the amount of times the modules are run.
Defaults to one (simulating a single event).
\item \textbf{\texttt{root\_file}}: Location relative to the \textbf{\texttt{output\_directory}} where the ROOT output data of all modules will be written to.
Default value is \textit{modules.root}.
Directories within the ROOT file will be created automatically for all module instantiations.
\item \textbf{\texttt{log\_level}}: Specifies the lowest log level which should be reported.
Possible values are \texttt{FATAL}, \texttt{STATUS}, \texttt{ERROR}, \texttt{WARNING}, \texttt{INFO} and \texttt{DEBUG}, where all options are case-insensitive.
Defaults to the \texttt{INFO} level.
More details and information about the log levels and how to change them for a particular module can be found in Section~\ref{sec:logging_verbosity}.
Can be overwritten by the \texttt{-v} parameter on the command line.
\item \textbf{\texttt{log\_format}}: Determines the format to display.
Possible options are \texttt{SHORT}, \texttt{DEFAULT} and \texttt{LONG}, where all options are case-insensitive.
More information can be found in Section~\ref{sec:logging_verbosity}.
\item \textbf{\texttt{log\_file}}: File where the log output should be written to in addition to printing to the standard output (usually the terminal).
Only writes to standard output if this option is not provided.
Another (additional) location to write to can be specified on the command line using the \texttt{-l} parameter.
\item \textbf{\texttt{output\_directory}}: Directory to write all output files into.
Subdirectories are created automatically for all module instantiations.
This directory will also contain the \textbf{\texttt{root\_file}} specified via the parameter described above.
Defaults to the current working directory with the subdirectory \textit{output/} attached.
\item \textbf{\texttt{random\_seed}}: Seed for the global random seed generator used to initialize seeds for module instantiations.
A random seed from multiple entropy sources will be generated if the parameter is not specified.
Can be used to reproduce an earlier simulation run.
\item \textbf{\texttt{library\_directories}}: Additional directories to search for module libraries, before searching the default paths.
See Section~\ref{sec:module_instantiation} for details.
\item \textbf{\texttt{model\_path}}: Additional files or directories from which detector models should be read besides the standard search locations.
Refer to Section~\ref{sec:detector_models} for more information.
>>>>>>> 2ce39a09
\end{itemize}

\subsection{Setting up the Simulation Chain}
\label{sec:setting_up_simulation_chain}

In the following, the framework parameters are used to set up a fully functional simulation.
Module parameters are shortly introduced when they are first used.
For more details about these parameters, the respective module documentation in Section~\ref{sec:modules} should be consulted.
A typical simulation in \apsq contains at least the following components.
\begin{itemize}

\item The \textbf{geometry builder}, responsible for creating the external Geant4 geometry from the internal geometry.
In this document, \emph{internal geometry} refers to the detector parameters used by \apsq for coordinate transformations and conversions throughout the simulation, while \emph{external geometry} refers to the constructed Geant4 geometry used for charge carrier deposition (and possibly visualization) only.
\item The \textbf{deposition} module that simulates the particle beam that deposits charge carriers in the detectors using the provided physics list (containing a description of the simulated interactions) and the geometry created above.
\item A \textbf{propagation} module that propagates the charges through the sensor.
\item A \textbf{transfer} module that transfers the charges from the sensor and assigns them to a pixel of the readout electronics.
\item A \textbf{digitizer} module which converts the charges in the pixel to a detector hit, simulating the front-end electronics response.
\item An \textbf{output} module, saving the data of the simulation.
The \apsq standard file format is a ROOT TTree as will be detailed in Section~\ref{sec:storing_output_data}.
\end{itemize}

In this example, charge carriers will be deposited in the three sensors defined in the detector configuration file in Section~\ref{sec:detector_config}.
Only the charge carriers deposited in the sensors of the Timepix detector models are going to be propagated and digitized.
Finally, some detector histograms for the device under test (DUT) will be recorded as ROOT histograms and all simulated objects (including the Monte Carlo truth) are stored to the \apsq ROOT file.
A configuration file implementing this could look like this:
\inputminted[frame=single,framesep=3pt,breaklines=true,tabsize=2,linenos]{ini}{../../etc/manual.conf}

This configuration is available in the repository at \textit{etc/manual.conf}.
The detector configuration file from Section~\ref{sec:detector_config} can be found at \textit{etc/manual\_detector.conf}.

The simulation can be executed by passing the main configuration to the \texttt{allpix} binary as follows:
\begin{verbatim}
$ allpix -c etc/manual.conf
\end{verbatim}
The output should look similar to the sample log provided in Appendix~\ref{sec:example_output}.
The detector histograms such as the hit map are stored in the ROOT file \textit{output/modules.root} in the TDirectory \textit{DetectorHistogrammer/}.

If problems occur when exercising this example, it should be made sure that an up-to-date and properly installed version of \apsq is used (see the installation instructions in Section~\ref{sec:installation}).
If modules and models fail to load, more information about potential issues with the library loading can be found in the detailed framework description in Section~\ref{sec:framework}.

\subsection{Adding More Modules}
In the following, a few basic modules are discussed which might be of use for a very first simulation.

\paragraph{Visualization}
Displaying the geometry and the particle tracks helps both in checking and interpreting the results of a simulation.
Visualization is fully supported through Geant4, supporting all the options provided by Geant4~\cite{geant4vis}.
Using the Qt viewer with the OpenGL driver is the recommended option as long as the installed version of Geant4 is built with Qt support enabled.

To add the visualization, the \texttt{VisualizationGeant4} section should be added at the end of the configuration file.
An example configuration with some useful parameters is given below:
\begin{minted}[frame=single,framesep=3pt,breaklines=true,tabsize=2,linenos]{ini}
[VisualizationGeant4]
# Use the Qt gui
mode = "gui"

# Set transparency of the detector models (in percent)
transparency = 0.4
# Set viewing style (alternative is 'wireframe')
view_style = "surface"

# Color trajectories by charge of the particle
trajectories_color_mode = "charge"
trajectories_color_positive = "blue"
trajectories_color_neutral = "green"
trajectories_color_negative = "red"
\end{minted}
If Qt is not available, a VRML viewer can be used as an alternative, however it is recommended to reinstall Geant4 with the Qt viewer included.
The following steps are necessary in order to use a VRML viewer:
\begin{itemize}
\item A VRML viewer should be installed on the operating system.
Good options are for example FreeWRL or OpenVRML.
\item Subsequently, two environmental parameters have to be exported to the shell environment to inform Geant4 about the configuration:
\texttt{G4VRMLFILE\_VIEWER} should point to the location of the viewer executable and \texttt{G4VRMLFILE\_MAX\_FILE\_NUM} should typically be set to 1 to prevent too many files from being created.
\item Finally, the configuration section of the visualization module should be altered as follows:
\end{itemize}

\begin{minted}[frame=single,framesep=3pt,breaklines=true,tabsize=2,linenos]{ini}
[VisualizationGeant4]
# Do not start the Qt gui
mode = "none"
# Use the VRML driver
driver = "VRML2FILE"
\end{minted}

More information about all possible configuration parameters can be found in the module documentation in Section~\ref{sec:modules}.

\paragraph{Electric Fields}
\label{sec:module_electric_field}
The example configuration before already contained a module for adding a linear electric field to the detectors.
By default, detectors do not have any electric field and no bias voltage is applied.

The section below calculates a linear electric field for every point in active sensor volume based on the depletion voltage of the sensor and the actually applied bias voltage.
The sensor is always depleted from the implant side, the direction of the electric field depends on the sign of the bias voltage as described in the module description in Section~\ref{sec:modules}.
\begin{minted}[frame=single,framesep=3pt,breaklines=true,tabsize=2,linenos]{ini}
# Add an electric field
[ElectricFieldReader]
# Set the field type to `linear`
model = "linear"
# Applied bias voltage to calculate the electric field from
bias_voltage = -50V
# Depletion voltage at which the given sensor is fully depleted
depletion_voltage = -10V
\end{minted}

\apsq also provides the possibility to utilize a full electrostatic TCAD simulation for the description of the electric field.
In order to speed up the lookup of the electric field values at different positions in the sensor, the adaptive TCAD mesh has to be interpolated and transformed into a regular grid with configurable feature size before using it.
\apsq comes with a converter tool which reads TCAD DF-ISE files from the sensor simulation, interpolates the field and writes it out in the appropriate format.
A more detailed description of the tool can be found in Section~\ref{sec:tcad_electric_field_converter}.
An example electric field (which the file name used in the example above) can be found in the \textit{etc} directory of the \apsq repository.

Electric fields can be attached to a specific detectors using the standard syntax for detector binding.
A possible configuration would be:
\begin{minted}[frame=single,framesep=3pt,breaklines=true,tabsize=2,linenos]{ini}
[ElectricFieldReader]
# Bind the electric field to the detector named `dut`
name = "dut"
# Specify that the model is provided in the `init` electric field map format converted from TCAD
model = "init"
# Name of the file containing the electric field
file_name = "example_electric_field.init"
\end{minted}


\subsection{Redirect Module Inputs and Outputs}
\label{sec:redirect_module_input_outputs}
In the \apsq framework, modules by default exchange messages based on their in- and output message types and the detector type.
It is, however, possible to specify a name for the incoming and outgoing message of every module in the simulation.
This module will then only receive messages dispatched with the name provided and send named messages out to other modules listening for messages with a specific name.
This enables running the same module several times for the same detector, e.g.\ to test different parameter settings.

The message output name of a module can be changed by setting the \textbf{output} parameter of the module to a unique value.
The output of this module is then not sent to modules without a configured input, because the default input listens only to data without a name.
The \textbf{input} parameter of a particular receiving module should therefore be set to match the value of the \textbf{output} parameter.
In addition it is allowed to set the \textbf{input} parameter to the special value \texttt{*} to indicate that the module should listen to all messages irrespective of their name.

An example of a configuration with two different settings for the digitization module is shown below:
\begin{minted}[frame=single,framesep=3pt,breaklines=true,tabsize=2,linenos]{ini}
# Digitize the propagated charges with low noise levels
[DefaultDigitizer]
# Specify an output identifier
output = "low_noise"
# Low amount of noise added by the electronics
electronics_noise = 100e
# Default values are used for the other parameters

# Digitize the propagated charges with high noise levels
[DefaultDigitizer]
# Specify an output identifier
output = "high_noise"
# High amount of noise added by the electronics
electronics_noise = 500e
# Default values are used for the other parameters

# Save histogram for 'low_noise' digitized charges
[DetectorHistogrammer]
# Specify input identifier
input = "low_noise"

# Save histogram for 'high_noise' digitized charges
[DetectorHistogrammer]
# Specify input identifier
input = "high_noise"
\end{minted}

\todo{Maybe we need an option to split the modules}

\subsection{Logging and Verbosity Levels}
\label{sec:logging_verbosity}
\apsq is designed to identify mistakes and implementation errors as early as possible and tries to provide the user with clear indications about the problem.
The amount of feedback can be controlled using different log levels.
The global log level can be set using the global parameter \textbf{log\_level}.
The log level can be overridden for a specific module by adding the \textbf{log\_level} parameter to the respective configuration section.
The following log levels are supported:
\begin{itemize}
\item \textbf{FATAL}: Indicates a fatal error that will lead to direct termination of the application.
Typically only emitted in the main executable after catching exceptions as they are the preferred way of fatal error handling as discussed in Section~\ref{sec:error_reporting_exceptions}.
An example for a fatal error is an invalid configuration parameter.
\item \textbf{STATUS}: Important informational messages about the status of the simulation.
Is only used for informational messages which have to be logged in every run such as the global seed for pseudo-random number generators and the cuurent progress of the run.
\item \textbf{ERROR}: Severe error that should not occur during a normal well-configured simulation run.
Frequently leads to a fatal error and can be used to provide extra information that may help in finding the reason of the problem.
For example used to indicate the reason a dynamic library cannot be loaded.
\item \textbf{WARNING}: Indicate conditions that should not occur normally and possibly lead to unexpected results.
The framework will however continue without problems after a warning.
A warning is for example issued to indicate that a output message is not used and that a module may therefore do unnecessary work.
\item \textbf{INFO}: Informational messages about the physics process of the simulation.
Contains summaries about the simulation details of every event and for the overall simulation.
Should typically produce maximum one line of output per event and module.
\item \textbf{DEBUG}: In-depth details about the progress of the simulation and all physics details of the simulation.
Produces large volumes of output per event should therefore only be used for  debugging the physics simulation of the modules.
\item \textbf{TRACE}: Messages to trace what the framework or a module is currently doing.
Unlike the \textbf{DEBUG} level, it does not contain any direct information about the physics of the simulation but rather indicates which part of the module or framework is currently running.
Mostly used for software debugging or determining performance bottlenecks in the simulations.
\end{itemize}

\begin{warning}
    It is not recommended to set the \textbf{log\_level} higher than \textbf{WARNING} in a typical simulation as important messages could be missed.
    Setting too low logging levels should also be avoided since printing many log messages will significantly slow down the simulation.
\end{warning}

The logging system does also support a few different formats to display the log messages.
The following formats are supported via the global parameter \textbf{log\_format} or the individual module parameter with the same name:
\begin{itemize}
\item \textbf{SHORT}: Displays the data in a short form.
Includes only the first character of the log level followed by the configuration section header and the message.
\item \textbf{DEFAULT}: The default format.
Displays system time, log level, section header and the message itself.
\item \textbf{LONG}: Detailed logging format.
Displays all of the above but also indicates source code file and line where the log message was produced.
This can help in debugging modules.
\end{itemize}

More details about the logging system and the procedure for reporting errors in the code can be found in Section~\ref{sec:logger} and~\ref{sec:error_reporting_exceptions}.

\subsection{Storing Output Data}
\label{sec:storing_output_data}
Saving the output to persistent storage is of primary importance for later review and analysis.
\apsq primarily uses ROOT for storing output data, because it supports writing arbitrary objects and is a standard tool in High-Energy Physics.
The \texttt{ROOTObjectWriter} automatically saves all objects created by the modules to a TTree~\cite{roottree}.
It stores separate trees for all object types and creates branches for every unique message name, a combination of the detector, the module and the message output name as described in Section~\ref{sec:redirect_module_input_outputs}.
For each event, values are added to the leafs of the branches containing the data of the objects.
This allows for easy histogramming of the acquired data over the total run using standard ROOT utilities.
Relations between objects within a single event are internally stored as TRef allowing to fetch related objects as long as these are loaded in memory.
An exception is thrown when trying to fetch an object which is not loaded.

In order to save all objects of the simulation, a \texttt{ROOTObjectWriter} module has to be added with a \texttt{file\_name} parameter (without the ``.root'' suffix) to specify the file location of the created ROOT file in the global output directory.
The default file name is \texttt{data}, i.e.\ the file \textbf{data.root} is created in the output directory.
To replicate the default behaviour the following configuration can be used:
\begin{minted}[frame=single,framesep=3pt,breaklines=true,tabsize=2,linenos]{ini}
# The object writer listens to all output data
[ROOTObjectWriter]
# specify the output file (default file name is used if omitted)
file_name = "data"
\end{minted}
The generated output file can be analyzed using ROOT macros.
A simple macro for converting the results to a tree with standard branches for comparisons is described in Section~\ref{sec:root_analysis_macros}.

It is also possible to read object data back in in order to dispatch them as messages to further modules.
This feature is intended to allow splitting the execution of parts of the simulation into independent steps, which can be repeated multiple times.
The tree data can be read using a \texttt{ROOTObjectReader} module, which automatically dispatches all objects to the correct module instances.
An example configuration for using this module could be:
\begin{minted}[frame=single,framesep=3pt,breaklines=true,tabsize=2,linenos]{ini}
# The object reader dispatches all objects in the tree
[ROOTObjectReader]
# path to the output data file, absolute or relative to the configuration file
file_name = "../output/data.root"
\end{minted}

The \apsq framework comes with a few more output modules which allow storing data in different formats, such as the LCIO persistency event data model~\cite{lcio} or the native RCE file format~\cite{rce}.
Detailed descriptions of these modules can be found in Section~\ref{sec:modules}.<|MERGE_RESOLUTION|>--- conflicted
+++ resolved
@@ -220,19 +220,6 @@
 \label{sec:framework_parameters}
 The \apsq framework provides a set of global parameters which control and alter its behavior:
 \begin{itemize}
-<<<<<<< HEAD
-\item \textbf{detectors\_file}: Location of the file describing the detector configuration (introduced in Section \ref{sec:detector_config}). The only \underline{required} global parameter: the framework will fail if it is not specified.
-\item \textbf{number\_of\_events}: Determines the total number of events the framework should simulate. Equivalent to the amount of times the modules are run. Defaults to one (simulating a single event).
-\item \textbf{log\_level}: Specifies the minimum log level which should be written. Possible values include \texttt{FATAL}, \texttt{STATUS}, \texttt{ERROR}, \texttt{WARNING}, \texttt{INFO} and \texttt{DEBUG}, where all options are case-insensitive. Defaults to the \texttt{INFO} level. More details and information about the log levels and changing it for a particular module can be found in Section \ref{sec:logging_verbosity}. Can be overwritten by the \texttt{-v} parameter on the command line.
-\item \textbf{log\_format}: Determines the format to display. Possible options include \texttt{SHORT}, \texttt{DEFAULT} and \texttt{LONG}, where all options are case-insensitive. More information again in Section \ref{sec:logging_verbosity}.
-\item \textbf{log\_file}: File where output should be written to besides standard output (usually the terminal). Only writes to standard output if this option is not provided. Another (additional) location to write to can be specified on the command line using the \texttt{-l} parameter.
-\item \textbf{output\_directory}: Directory to write all output files into. Extra directories are created for all the module instantiations. This directory also contains the \textbf{root\_file} parameter described after. Defaults to the current working directory with the subdirectory \textit{output/} attached.
-\item \textbf{root\_file}: Location relative to the \textbf{output\_directory}, where the ROOT output data of all modules will be written to. Default value is \textit{modules.root}. The directories will be created automatically for all the module instantiations in this ROOT file.
-\item \textbf{random\_seed}: Seed to use for the global random seed generator used to initialize the seeds for the module instantiations. A random seed from multiple entropy sources will be generated if the parameter is not specified. Can be used to reproduce an earlier simulation run.
-\item \textbf{library\_directories}: Additional directories to search for libraries, before searching the default paths. See Section \ref{sec:module_instantiation} for details.
-\item \textbf{model\_path}: Additional files or directories from which detector models should be read besides the standard search locations. Refer to Section \ref{sec:detector_models} for more information.
-\item \textbf{workers}: Number of worker threads to use for parallel execution (including the main thread, thus should always be strictly more than zero). Defaults to the hardware concurrency of the machine if available or one otherwise.
-=======
 \item \textbf{\texttt{detectors\_file}}: Location of the file describing the detector configuration (introduced in Section~\ref{sec:detector_config}).
 The only \underline{required} global parameter: the framework will fail if it is not specified.
 \item \textbf{\texttt{number\_of\_events}}: Determines the total number of events the framework should simulate.
@@ -263,7 +250,6 @@
 See Section~\ref{sec:module_instantiation} for details.
 \item \textbf{\texttt{model\_path}}: Additional files or directories from which detector models should be read besides the standard search locations.
 Refer to Section~\ref{sec:detector_models} for more information.
->>>>>>> 2ce39a09
 \end{itemize}
 
 \subsection{Setting up the Simulation Chain}
